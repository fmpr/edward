--- conflicted
+++ resolved
@@ -59,10 +59,9 @@
 def build_loss(self):
     # ELBO = E_{q(z | x)} [ log p(x | z) ] - KL(q(z | x) || p(z))
     with tf.variable_scope("model") as scope:
-        z, _ = self.variational.sample(self.n_data)
-        # TODO This currently uses Normal, not Variational()
-        #self.variational.set_params(self.variational.mapping(self.x))
-        #z = self.variational.sample(self.n_data)
+        x = self.x
+        # TODO samples 1 set of latent variables for each data point
+        z, _ = self.variational.sample(x, self.n_data, score=False)
         self.loss = tf.reduce_sum(self.model.log_lik(self.x, z)) - \
                     kl_multivariate_normal(self.variational.layers[0].m,
                                            self.variational.layers[0].s)
@@ -155,14 +154,10 @@
 
 ed.set_seed(42)
 model = NormalBernoulli(FLAGS.num_vars)
-<<<<<<< HEAD
+
 variational = Variational()
 # TODO
 Normal.mapping = mapping
-=======
-
-variational = Variational()
->>>>>>> 5fb92f3f
 variational.add(Normal(FLAGS.num_vars))
 
 if not os.path.exists(FLAGS.data_directory):
