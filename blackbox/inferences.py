--- conflicted
+++ resolved
@@ -125,12 +125,7 @@
             # where entropy is analytic
             q_log_prob = tf.zeros([self.n_minibatch], dtype=tf.float32)
             for i in range(self.variational.num_vars):
-<<<<<<< HEAD
                 q_log_prob += self.variational.log_prob_zi(i, self.samples)
-=======
-                q_log_prob = tf.add(q_log_prob,
-                                    self.variational.log_prob_zi(i, self.samples))
->>>>>>> 3e7fb0f1
 
             p_log_prob = self.model.log_prob(x, self.samples)
             q_entropy = self.variational.entropy()
@@ -141,12 +136,7 @@
             # ELBO = E_{q(z; lambda)} [ log p(x, z) - log q(z; lambda) ]
             q_log_prob = tf.zeros([self.n_minibatch], dtype=tf.float32)
             for i in range(self.variational.num_vars):
-<<<<<<< HEAD
                 q_log_prob += self.variational.log_prob_zi(i, self.samples)
-=======
-                q_log_prob = tf.add(q_log_prob,
-                                    self.variational.log_prob_zi(i, self.samples))
->>>>>>> 3e7fb0f1
 
             x = self.data.sample(self.n_data)
             self.elbos = self.model.log_prob(x, self.samples) - q_log_prob
@@ -168,12 +158,7 @@
             # ELBO = E_{q(z; lambda)} [ log p(x, z) - log q(z; lambda) ]
             q_log_prob = tf.zeros([self.n_minibatch], dtype=tf.float32)
             for i in range(self.variational.num_vars):
-<<<<<<< HEAD
                 q_log_prob += self.variational.log_prob_zi(i, z)
-=======
-                q_log_prob = tf.add(q_log_prob,
-                                    self.variational.log_prob_zi(i, z))
->>>>>>> 3e7fb0f1
 
             x = self.data.sample(self.n_data)
             self.elbos = self.model.log_prob(x, z) - q_log_prob
@@ -202,12 +187,7 @@
         #                                 grad_{lambda} log q(z; lambda) ]
         q_log_prob = tf.zeros([self.n_minibatch], dtype=tf.float32)
         for i in range(self.variational.num_vars):
-<<<<<<< HEAD
             q_log_prob += self.variational.log_prob_zi(i, self.samples)
-=======
-            q_log_prob = tf.add(q_log_prob,
-                                self.variational.log_prob_zi(i, self.samples))
->>>>>>> 3e7fb0f1
 
         # 1/B sum_{b=1}^B grad_log_q * w_norm
         # = 1/B sum_{b=1}^B grad_log_q * exp{ log(w_norm) }
