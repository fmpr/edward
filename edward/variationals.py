--- conflicted
+++ resolved
@@ -281,18 +281,6 @@
         s = self.s
         return m + eps * s
 
-    def sample(self, size, sess):
-        """
-        z ~ q(z | lambda)
-        """
-<<<<<<< HEAD
-        self.extract_params(self.parameterize(0))
-        m, s = sess.run([self.m, self.s])
-        return m + s * norm.rvs(size=size[0])
-=======
-        return self.reparam(self.sample_noise(size))
->>>>>>> fb9ecfd5
-
     def log_prob_zi(self, i, z):
         """log q(z_i | lambda_i)"""
         if i >= self.num_vars:
